--- conflicted
+++ resolved
@@ -1,10 +1,5 @@
 > **Recent Changes**
-<<<<<<< HEAD
-> * **v3.0.0-beta4**: Documentation fix. Updated package icon URL to render correctly on NuGet.org.
-> * **v3.0.0-beta3**: Major Refactoring & New Features. Introduced `ISqlDialect` for multi-database support. Added `[RemoteKey]` and `[RemoteProperty]` attributes for easy relationship mapping. Added support for `Guid` and `String` primary keys, generic `Insert<T, TKey>` overloads, and non-identity key handling.
-=======
 > * **v3.0.1-beta1**: Major Refactoring & New Features. Introduced `ISqlDialect` for multi-database support. Added `[RemoteKey]` and `[RemoteProperty]` attributes for easy relationship mapping. Added support for `Guid` and `String` primary keys, generic `Insert<T, TKey>` overloads, and non-identity key handling. Performance tests are now separated from the main test suite.
->>>>>>> 98eefef2
 > * **v2.3.2**: Published package icon update.
 > * **v2.3.1**: Fixed parameter naming in chained `Where` clauses to prevent SQL errors.
 > * **v2.1.0**: Added support for MSSQL reserved words in table/column names (e.g., `[User]`, `[Order]`).
